--- conflicted
+++ resolved
@@ -35,7 +35,8 @@
           valueFrom:
             fieldRef:
               fieldPath: status.podIP
-<<<<<<< HEAD
+        - name: CLOUD_DOMAIN
+          value: "cloud.paddlepaddle.org"
 #        livenessProbe:
 #         httpGet:
 #           path: /healthz/
@@ -45,19 +46,6 @@
 #             value: kubernetes-health-check
 #         initialDelaySeconds: 3
 #         periodSeconds: 5
-=======
-        - name: CLOUD_DOMAIN
-          value: "cloud.paddlepaddle.org"
-        livenessProbe:
-         httpGet:
-           path: /healthz/
-           port: 8000
-           httpHeaders:
-           - name: User-Agent
-             value: kubernetes-health-check
-         initialDelaySeconds: 3
-         periodSeconds: 5
->>>>>>> 4298bff1
       - name: mysql
         image: mysql:5.7
         volumeMounts:
