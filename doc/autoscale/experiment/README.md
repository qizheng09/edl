--- conflicted
+++ resolved
@@ -1,6 +1,5 @@
 # Auto-scaling Experiment Design
 
-<<<<<<< HEAD
 ## Purpose
 
 To verify effectiveness of PaddlePaddle's fault-tolerance and auto-scaling mechanism.
@@ -28,8 +27,6 @@
 - Use [recognize_digits](https://github.com/PaddlePaddle/cloud/tree/develop/demo/recognize_digits) as benchmark training job.
 
 ## Environment Requirement
-=======
->>>>>>> dc2dae01
 
 ## Environment Enviroment
 
@@ -37,11 +34,8 @@
 - PaddleCloud with latest develop branch installed.
 - We will train the [recognize_digits](https://github.com/PaddlePaddle/cloud/tree/develop/demo/recognize_digits) model in the experiment.
 
-<<<<<<< HEAD
-=======
 
 ## Experiment Metric
->>>>>>> dc2dae01
 
 - Cluster overall resource utilization.
 - Average job running time.
