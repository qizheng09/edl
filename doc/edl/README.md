--- conflicted
+++ resolved
@@ -4,55 +4,31 @@
 
 A PaddlePaddle training job contains several trainer instances,
 several parameter server instances, and one master instance. 
-We are going to define PaddlePaddle cluster job using Kubernetes [CRD](https://kubernetes.io/docs/concepts/api-extension/custom-resources/). 
-Each job is described using a yaml representation called TrainingJob. 
-With CRD, we can manage the PaddlePaddle cluster job as easy as k8s primary resources. 
-We also would like to automatically scale the number of training instances and the
+We would like to atomically and easily manage the lifestyle of a PaddlePaddle training job. 
+We would also like to automatically scale the number of training instances and the
 number of parameter server instances to fully utilize the cluster's
-computation resources. We call this Elastic Deep Learning.
-
-Currently, we have two controller Lifecycle Controller and Autoscale Controller to support the functions mentioned 
-above. We will merge them in the near future.
-
-**The goals of Lifecycle Controller including:**
-
-- Implement a controller and register a TrainingJob CRD
-- Create and delete TrainingJob
-- TrainingJob life cycle management
-
-**The goals of Autoscale Controller including:**
-
-- Autoscale trainer and pserver
-
-Currently, we will only support trainer autoscaling. Parameter server
-autoscaling will be supported in the near future. This design doc
-considers both of them. [Horizontal Pod Autoscaling (HPA)](https://kubernetes.io/docs/tasks/run-application/horizontal-pod-autoscale/) is
-an autoscaling solution provided by Kubernetes, but it's not suitable
-for the training job autoscaling for the following reasons:
-
-- The goal of autoscaling is to fairly distribute the computation
-  resources to different training jobs in a way that optimizes the
-  computation resource utilization of the **entire** cluster. The HPA
-  is trying to improve the quality of service of a **single**
-  service. The training job autoscaling requires the controller to
-  have a global view of all the available computation resources and
-  all the training jobs, but HPA does not have the global view.
-
-- HPA is designed to automatically scale a homogeneous set of Pods,
-  but we need to scale a heterogeneous set of Pods (the trainer Pods
-  and the parameter server Pods): because the required number of
-  parameter servers is correlated to the required number of trainers,
-  we need to scale them together.
-
-So we need to develop our own Autoscale Controller.
-
-## Requirements
-
-K8s 1.8+  and [Golang 1.9+](https://golang.org/dl/) are required for this project.
-
-## Design
-
-### Concepts
+computation resources. We call this Elastic Deep Learning. 
+
+K8s provide [custom resource](https://kubernetes.io/docs/concepts/api-extension/custom-resources/#custom-resources) 
+that user can define an kind of resource with an extension of the k8s API.
+
+K8s also provide [custom controller](https://kubernetes.io/docs/concepts/api-extension/custom-resources/#custom-controllers) 
+that user can deploy and update on a running cluster, independent of the cluster’s own lifecycle. Custom controllers
+ can work with any kind of resource, 
+but they are especially effective when combined with custom resources. 
+
+With the reasons mentioned above, we need to develop a controller for lifecycle management and instances auto scaling 
+of a PaddlePaddle distributed training job.
+
+## Solution
+
+We will build a Controller that can manage the lifestyle and auto scale the instance of a PaddlePaddle trainning job
+. To be more precise, we will create a custom 
+Kubernetes Resource 
+and a custom Kubernetes Controller. Kubernetes is designed to be flexible so adding custom Resources and custom Controllers into our cluster does not require modifying the Kubernetes source code.
+Currently, the lifecycle and auto scale were detached. We will merge them in the near future.
+
+### Terminology
 #### Training Job Resource
 
 Just
@@ -66,7 +42,7 @@
 A pseudo resource declaration (`training_job.yaml`) is as follows:
 
 ```yaml
-apiVersion: paddlepaddle.org/v1alpha1
+apiVersion: paddlepaddle.org/v1
 kind: TrainingJob
 metadata:
   name: paddlejob
@@ -111,12 +87,15 @@
         memory: "200Mi"
 ```
 
-The lifecycle controller will create a PaddlePaddle cluster job with a master, 2 pserver, 2 trainer and update state 
+For lifecycle management, the controller will create a PaddlePaddle cluster job with a master, 2 pserver, 2 trainer and 
+update state 
 of the training job.
 
-The autoscale controller will create and continuously scale the
-number of trainers and the number of pservers between the
-corresponding `min-instance` and `max-instance`.
+For auto scaling, the controller will create and continuously scale the number of trainers and the number of pservers
+ between the corresponding `min-instance` and `max-instance`.
+ 
+Currently, we will only support trainer autoscaling. Parameter server autoscaling will be supported in the near 
+ future. This design doc considers both of them.
 
 Since the `master` server is required only when the trainer is using
 `paddle.v2.reader.creator.cloud_reader`, The `master` spec is
@@ -127,7 +106,7 @@
 
 #### TrainingJobUpdater
 
-In lifecycle controller, we need an object which named TrainingJobUpdater to manages a specific TrainingJob. 
+For lifecycle management. We need an object which named TrainingJobUpdater to manages a specific TrainingJob. 
 Including job spec, current status and events of this job. 
 Here is the struct of TrainingJobUpdater.
  
@@ -143,13 +122,13 @@
  	// pet is the TrainingJobEventType of TrainingJob
  	pet trainingJobEventType
  	// The job transfer the information fo job
- 	job *v1alpha1.TrainingJob
+ 	job *v1.TrainingJob
  }
  
  // TrainingJobUpdater is to manager a specific TrainingJob
  type TrainingJobUpdater struct {
  	// job is the job the TrainingJobUpdater manager.
- 	job *v1alpha1.TrainingJob
+ 	job *v1.TrainingJob
  
  	// kubeCli is standard kubernetes client.
  	kubeCli kubernetes.Interface
@@ -158,7 +137,7 @@
  	trainingJobClient trainingJobClient.Interface
  
  	// status is the status in memory, update when TrainingJob status changed and update the CRD resource status.
- 	status v1alpha1.TrainingJobStatus
+ 	status v1.TrainingJobStatus
  
  	// eventCh is the channel received by Controller, include Modify and Delete.
  	// When trainingJobEvent is Delete it will delete all resources
@@ -168,7 +147,7 @@
  
  ```
  
- When user submit a TrainingJob, lifecycle controller start a TrainingJobUpdater to manage the TrainingJob. 
+ When user submit a TrainingJob, the controller will start a TrainingJobUpdater to manage the TrainingJob. 
  - It will parser the config to TrainingJob spec including PSERVER, MASTER and TRAINER.
  - It will create resource orderly. 
  - It will sync the status of the job at regular time. While the status changed, it will update the job's status to k8s. 
@@ -176,10 +155,9 @@
  
 #### Controller
 
-**Lifecycle Controller**
-
-The lifecycle controller manages distributed PaddlePaddle jobs by creating a series of TrainingJobUpdaters. Here is the struct of 
-Controller.
+For lifecycle management, the controller manages distributed PaddlePaddle jobs by creating a series of 
+TrainingJobUpdaters. Here is 
+the struct of Controller.
 ```go
 type Controller struct {
 	// KubeCli is a standard kubernetes clientset
@@ -209,9 +187,7 @@
 - It will create a TrainingJobUpdater while PaddlePaddle job was submitted and delete the TrainingJobUpdater while job was 
 deleted.
 
-**Autoscale Controller**
-
-The autoscale controller runs as a Pod. It has the global view of
+For auto scaling, the controller will runs as a Pod. It has the global view of
 the computation resources. It watches the training job resources and
 schedules and scales the training jobs using the Kuberenetes API.
 
@@ -241,15 +217,47 @@
 You can use `go/cmd/autoscaler/Dockerfile` to build a new controller image 
 or download an existing one.
 
+Currently, `Autoscaler` is not a k8s controller actually, we will merge it to controller in a near feature.
+
 ## Implementation
 
-### Lifecycle Controller
+### Training Job Resource
+
+The training job resource is a custom resource. There are two ways of implementing custom resources:
+
+- [Custom Resource Definition (CRD)](https://kubernetes.io/docs/tasks/access-kubernetes-api/extend-api-custom-resource-definitions/), since Kubernetes v1.7.
+- [Third Party Resource (TPR)](https://kubernetes.io/docs/tasks/access-kubernetes-api/extend-api-third-party-resource/), since Kubernetes v1.2, fully deprecated in v1.8, will be removed in v1.9.
+
+We will support TPR first, because some of our clusters is using Kubernetes v1.6.
+
+In the near feature, we will use CRD to replace TPR to define our training job resource,
+then the resource defined under `go/edl/resource` will be deprecated.
+If you want to use TPR in Kubernetes with version <= 1.7,
+please checkout the `unreleased-tpr` tag.
+
+Currently, implementation using CRD is still under development,
+you can use the following command to verify and generate dependent codes:
+```
+# check freshness of generated codes
+$ scripts/verify-codegen.sh
+
+# update dependent codes
+$ scripts/update-codegen.sh
+```
+For more details, please refer to [article](https://blog.openshift.com/kubernetes-deep-dive-code-generation-customresources/).
+When the definition of resource is stable, we will commit generated dependent codes.
+Just skip `go/apis` when running `go test` during your development.
+
+By the way, if you want to generate these codes by yourself, due to this [issue](https://github.com/kubernetes/code-generator/issues/20),
+you have to deal with the import problem.
+
+### Controller
 #### Lifecycle Overall
 
 The whole life cycle of TrainingJob is managed through the two layer control of Lifecycle Controller and TrainingJobUpdater. As 
 shown in the following figure:
 
-![](lifecycle_overall.jpg)
+![](pictures/lifecycle_overall.jpg)
 
 As shown above, when the job is submitted, `Controller` will create a `TrainingJobUpdater` by `NewUpdater` and start 
 the lifecycle manager. `TrainingJobUpdater` will start `InitResource` with a goroutine and start a `Ticker` to sync the
@@ -287,40 +295,14 @@
 When a job was submitted to cluster. Controller will start a Updater to manager the lifecycle. Here is the state 
 machine of a TrainingJob:
 
-![](state_machine.jpg)
-
-<<<<<<< HEAD
+![](pictures/state_machine.jpg)
+
 As shown above, when the job is submitted, controller will start a Updater and the state of the job is none. While 
 the job config is valid and through parser, the state will convert to `creating`. While all the resources are set up,
  the state will convert to `running`. While all trainer are succeeded or any trainer succeeded (fault tolerant mode),
   the state will convert to `succeeded`. Otherwise, the state will convert to `failed`.
-=======
-We will support TPR first, because some of our clusters is using
-Kubernetes v1.6.
->>>>>>> d501022f
-
-In the near feature, we will use CRD to replace TPR to define our training job resource,
-then the resource defined under `go/edl/resource` will be deprecated.
-If you want to use TPR in Kubernetes with version <= 1.7,
-please checkout the `unreleased-tpr` tag.
-
-Currently, implementation using CRD is still under development,
-you can use the following command to verify and generate dependent codes:
-```
-# check freshness of generated codes
-$ scripts/verify-codegen.sh
-
-# update dependent codes
-$ scripts/update-codegen.sh
-```
-For more details, please refer to [article](https://blog.openshift.com/kubernetes-deep-dive-code-generation-customresources/).
-When the definition of resource is stable, we will commit generated dependent codes.
-Just skip `go/apis` when running `go test` during your development.
-
-By the way, if you want to generate these codes by yourself, due to this [issue](https://github.com/kubernetes/code-generator/issues/20),
-you have to deal with the import problem.
-
-### Autoscale Controller
+
+### Autoscaler
 
 Currently, we will run a single training job controller instance and
 assume that there is no training job controller running concurrently
