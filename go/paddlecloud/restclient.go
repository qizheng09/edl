--- conflicted
+++ resolved
@@ -22,14 +22,6 @@
 func makeRequest(uri string, method string, body io.Reader,
 	contentType string, query url.Values,
 	authHeader map[string]string) (*http.Request, error) {
-
-	if query != nil {
-		uri = fmt.Sprintf("%s?%s", uri, query.Encode())
-		log.V(4).Infoln(uri)
-	}
-
-	log.V(4).Infof("%s %s %T\n", method, uri, body)
-
 	req, err := http.NewRequest(method, uri, body)
 	if err != nil {
 		log.Errorf("new request %v\n", err)
@@ -46,13 +38,10 @@
 	for k, v := range authHeader {
 		req.Header.Set(k, v)
 	}
-<<<<<<< HEAD
+
 	if query != nil {
 		req.URL.RawQuery = query.Encode()
 	}
-=======
-
->>>>>>> f6476401
 	return req, nil
 }
 
