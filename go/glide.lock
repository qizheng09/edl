--- conflicted
+++ resolved
@@ -1,10 +1,5 @@
-<<<<<<< HEAD
 hash: 9c125b7ddc893ea6228034bc28995209118f4702b183cb6cec49ab7a776708db
-updated: 2018-01-13T20:51:17.946185+08:00
-=======
-hash: 50f1deb70494c2eec4c862f9c9651163931f0268585a8f11670bd52e530d12c1
-updated: 2018-01-12T20:32:35.773528993Z
->>>>>>> a1adbb90
+updated: 2018-01-15T20:33:34.067167+08:00
 imports:
 - name: github.com/bitly/go-simplejson
   version: aabad6e819789e569bd6aabf444c935aa9ba1e44
@@ -197,10 +192,7 @@
   - pkg/util/errors
   - pkg/util/framer
   - pkg/util/httpstream
-<<<<<<< HEAD
   - pkg/util/httpstream/spdy
-=======
->>>>>>> a1adbb90
   - pkg/util/intstr
   - pkg/util/json
   - pkg/util/mergepatch
@@ -216,10 +208,7 @@
   - pkg/version
   - pkg/watch
   - third_party/forked/golang/json
-<<<<<<< HEAD
   - third_party/forked/golang/netutil
-=======
->>>>>>> a1adbb90
   - third_party/forked/golang/reflect
 - name: k8s.io/client-go
   version: 35874c597fed17ca62cd197e516d7d5ff9a2958c
