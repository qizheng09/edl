--- conflicted
+++ resolved
@@ -225,6 +225,33 @@
 	return js
 }
 
+func searchAssignableNodeByCPU(r *ClusterResource, j job) (assignable bool) {
+	log.Debug("Search assignale node...")
+	assignable = false
+
+	for name, idle := range r.NodesCPUIdleMilli {
+		log.Debug("CPU idle: ", idle, ", name: ", name)
+
+		if j.TrainerCPURequestMilli() <= idle {
+			assignable = true
+			return
+		}
+	}
+	return
+}
+
+func searchAssignableNodeByMem(r *ClusterResource, j job) (assignable bool) {
+	assignable = false
+
+	for _, idle := range r.NodesMemoryIdleMega {
+		if j.TrainerMemRequestMega() <= idle {
+			assignable = true
+			return
+		}
+	}
+	return
+}
+
 func scaleDryRun(r *ClusterResource, j job, curDiff int, maxLoadDesired float64, scaleDown bool) (additional int) {
 	additionalGPUInstance := 0
 	additionalCPUInstance := 0
@@ -285,35 +312,14 @@
 		return
 	}
 
-<<<<<<< HEAD
-	assignable := false
-
-	for name, idle := range r.NodesCPUIdleMilli {
-		log.Debug("CPU idle: ", idle, ", name: ", name)
-		if cpuRequestMilli <= idle {
-			assignable = true
-			break
-		}
-	}
-
-	for _, idle := range r.NodesMemoryIdleMega {
-		if memRequestMega <= idle {
-			assignable = true
-			break
-		}
-	}
-
-	if assignable == false {
+	if !searchAssignableNodeByCPU(r, j) || !searchAssignableNodeByMem(r, j) {
+		// can not find assignable node, do not scale
 		additional = 0
-		return
-	}
-
-	if r.CPUTotalMilli-r.CPURequestMilli >= cpuRequestMilli {
-=======
+	}
+
 	// NOTE: do not scale up to use full cluster resource of CPU
 	//       but we do scale up for GPU.
 	if int64(float64(r.CPUTotalMilli)*maxLoadDesired)-r.CPURequestMilli >= cpuRequestMilli {
->>>>>>> 67982001
 		additionalCPUInstance = 1
 	}
 
