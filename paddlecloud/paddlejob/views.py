--- conflicted
+++ resolved
@@ -108,11 +108,7 @@
 
         # delete job pods
         try:
-<<<<<<< HEAD
             job_pod_list = client.CoreV1Api().list_namespaced_pod(namespace, label_selector="paddle-job=%s"%jobname)
-=======
-            job_pod_list = client.CoreV1Api().list_namespaced_pod(namespace, label_selector="job-name=%s"%trainer_name)
->>>>>>> d2601de7
             logging.error("jobpodlist: %s", job_pod_list)
             for i in job_pod_list.items:
                 u_status = client.CoreV1Api().delete_namespaced_pod(i.metadata.name, namespace, {})
